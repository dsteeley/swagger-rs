--- conflicted
+++ resolved
@@ -6,11 +6,8 @@
 
 ## [Unreleased]
 ### Added
-<<<<<<< HEAD
 - Support conversion for AnyOf and OneOf
-=======
 - Expose CompositeMakeServiceEntry
->>>>>>> 6519fdb7
 
 ### Changed
 
